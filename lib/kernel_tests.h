#include "qa_utils.h"

#include <volk/volk.h>

#include <boost/assign/list_of.hpp>
#include <vector>

// macros for initializing volk_test_case_t. Maccros are needed to generate
// function names of the pattern kernel_name_*

// for puppets we need to get all the func_variants for the puppet and just
// keep track of the actual function name to write to results
#define VOLK_INIT_PUPP(func, puppet_master_func, test_params)\
    volk_test_case_t(func##_get_func_desc(), (void(*)())func##_manual, std::string(#func),\
    std::string(#puppet_master_func), test_params)

#define VOLK_INIT_TEST(func, test_params)\
    volk_test_case_t(func##_get_func_desc(), (void(*)())func##_manual, std::string(#func),\
    test_params)

std::vector<volk_test_case_t> init_test_list(volk_test_params_t test_params)
{

    // Some kernels need a lower tolerance
    volk_test_params_t test_params_inacc = volk_test_params_t(1e-2, test_params.scalar(),
            test_params.vlen(), test_params.iter(), test_params.benchmark_mode(), test_params.kernel_regex());
    volk_test_params_t test_params_inacc_tenth = volk_test_params_t(1e-1, test_params.scalar(),
            test_params.vlen(), test_params.iter(), test_params.benchmark_mode(), test_params.kernel_regex());
    volk_test_params_t test_params_int1 = volk_test_params_t(1, test_params.scalar(),
            test_params.vlen(), test_params.iter(), test_params.benchmark_mode(), test_params.kernel_regex());

    std::vector<volk_test_case_t> test_cases = boost::assign::list_of
<<<<<<< HEAD
=======
        (VOLK_INIT_TEST(volk_32f_x2_pow_32f,         volk_test_params_t(1e-2, test_params.scalar(), test_params.vlen(), test_params.iter(), test_params.benchmark_mode(), test_params.kernel_regex())))
        (VOLK_INIT_TEST(volk_32fc_x2_square_dist_32f,                   test_params))
        (VOLK_INIT_TEST(volk_32f_x2_min_32f,                            test_params))
        (VOLK_INIT_TEST(volk_32fc_x2_s32f_square_dist_scalar_mult_32f,  test_params))
        (VOLK_INIT_TEST(volk_32f_s32f_calc_spectral_noise_floor_32f,    test_params_inacc))
        (VOLK_INIT_TEST(volk_32f_x2_s32f_interleave_16ic, volk_test_params_t(1, test_params.scalar(), test_params.vlen(), test_params.iter(), test_params.benchmark_mode(), test_params.kernel_regex())))
        (VOLK_INIT_TEST(volk_32f_x2_interleave_32fc,                    test_params))
        (VOLK_INIT_TEST(volk_32fc_x2_dot_prod_32fc,                     test_params_inacc))
        (VOLK_INIT_TEST(volk_32f_x2_dot_prod_32f,                       test_params_inacc))
        (VOLK_INIT_TEST(volk_32fc_x2_conjugate_dot_prod_32fc,           test_params_inacc))
        (VOLK_INIT_TEST(volk_32fc_s32f_magnitude_16i,                   test_params_int1))
        (VOLK_INIT_TEST(volk_16ic_magnitude_16i,                        test_params_int1))
        (VOLK_INIT_TEST(volk_16ic_s32f_magnitude_32f,                   test_params))
        (VOLK_INIT_TEST(volk_8i_s32f_convert_32f,                       test_params))
        (VOLK_INIT_TEST(volk_32fc_convert_16ic,                         test_params))
        (VOLK_INIT_TEST(volk_16ic_convert_32fc,                         test_params))
        (VOLK_INIT_TEST(volk_16i_s32f_convert_32f,                      test_params))
>>>>>>> 6d3ae418
        (VOLK_INIT_TEST(volk_32fc_deinterleave_32f_x2,                  test_params))
        (VOLK_INIT_TEST(volk_32fc_deinterleave_64f_x2,                  test_params))
        (VOLK_INIT_TEST(volk_32fc_deinterleave_imag_32f,                test_params))
        (VOLK_INIT_TEST(volk_8ic_deinterleave_16i_x2,                   test_params))
        (VOLK_INIT_TEST(volk_8ic_deinterleave_real_16i,                 test_params))
        (VOLK_INIT_TEST(volk_8ic_deinterleave_real_8i,                  test_params))
        (VOLK_INIT_TEST(volk_16ic_s32f_deinterleave_real_32f,           test_params))
        (VOLK_INIT_TEST(volk_16ic_s32f_deinterleave_32f_x2,             test_params))
        (VOLK_INIT_TEST(volk_16ic_deinterleave_real_8i,                 test_params))
        (VOLK_INIT_TEST(volk_16ic_deinterleave_real_16i,                test_params))
        (VOLK_INIT_TEST(volk_32fc_deinterleave_real_64f,                test_params))
        (VOLK_INIT_TEST(volk_32fc_s32f_deinterleave_real_16i,           test_params))
        (VOLK_INIT_TEST(volk_8ic_s32f_deinterleave_real_32f,            test_params))
        (VOLK_INIT_TEST(volk_32f_s32f_stddev_32f,                       test_params_inacc))
        (VOLK_INIT_TEST(volk_32f_stddev_and_mean_32f_x2,                test_params_inacc))
        (VOLK_INIT_TEST(volk_8ic_x2_multiply_conjugate_16ic,            test_params))
        (VOLK_INIT_TEST(volk_8ic_x2_s32f_multiply_conjugate_32fc,       test_params))
        (VOLK_INIT_TEST(volk_8i_convert_16i,                            test_params))
        (VOLK_INIT_TEST(volk_32f_sqrt_32f,                              test_params_inacc))
        (VOLK_INIT_TEST(volk_32f_s32f_normalize,                        test_params))
        (VOLK_INIT_TEST(volk_32f_x2_max_32f,                            test_params))
        (VOLK_INIT_TEST(volk_32i_s32f_convert_32f,                      test_params))
        (VOLK_INIT_TEST(volk_16i_convert_8i,                            test_params))
        (VOLK_INIT_TEST(volk_32f_s32f_convert_16i,                      test_params))
        (VOLK_INIT_TEST(volk_64f_convert_32f,                           test_params))
        (VOLK_INIT_TEST(volk_64f_x2_max_64f,                            test_params))
        (VOLK_INIT_TEST(volk_64f_x2_min_64f,                            test_params))
        (VOLK_INIT_TEST(volk_32f_sin_32f,                               test_params_inacc))
        (VOLK_INIT_TEST(volk_32f_cos_32f,                               test_params_inacc))
        (VOLK_INIT_TEST(volk_32f_tan_32f,                               test_params_inacc))
        (VOLK_INIT_TEST(volk_32f_atan_32f,                              test_params_inacc))
        (VOLK_INIT_TEST(volk_32f_asin_32f,                              test_params_inacc))
        (VOLK_INIT_TEST(volk_32f_acos_32f,                              test_params_inacc))
        (VOLK_INIT_TEST(volk_32f_tanh_32f,                              test_params_inacc))
        (VOLK_INIT_TEST(volk_32f_x2_add_32f,                            test_params))
        (VOLK_INIT_TEST(volk_32f_x2_divide_32f,                         test_params))
        (VOLK_INIT_TEST(volk_32f_x2_subtract_32f,                       test_params))
        (VOLK_INIT_TEST(volk_16ic_deinterleave_16i_x2,                  test_params))
        (VOLK_INIT_TEST(volk_32fc_deinterleave_real_32f,                test_params))
        (VOLK_INIT_TEST(volk_8ic_x2_multiply_conjugate_16ic,            test_params))
        (VOLK_INIT_TEST(volk_8ic_x2_s32f_multiply_conjugate_32fc,       test_params))
        (VOLK_INIT_TEST(volk_16i_32fc_dot_prod_32fc,                    test_params_inacc))
        (VOLK_INIT_TEST(volk_32fc_32f_dot_prod_32fc,                    test_params_inacc))
        (VOLK_INIT_TEST(volk_32f_x2_dot_prod_16i,                       test_params))
        (VOLK_INIT_TEST(volk_32i_x2_or_32i,                             test_params))
        (VOLK_INIT_TEST(volk_32i_x2_and_32i,                            test_params))
        (VOLK_INIT_TEST(volk_32f_s32f_convert_16i,                      test_params))
        (VOLK_INIT_TEST(volk_32f_s32f_convert_8i,     volk_test_params_t(1, test_params.scalar(), test_params.vlen(), test_params.iter(), test_params.benchmark_mode(), test_params.kernel_regex())))
        (VOLK_INIT_TEST(volk_32i_s32f_convert_32f,                      test_params))
        (VOLK_INIT_PUPP(volk_16u_byteswappuppet_16u, volk_16u_byteswap, test_params))
        (VOLK_INIT_PUPP(volk_32u_byteswappuppet_32u, volk_32u_byteswap, test_params))
        (VOLK_INIT_PUPP(volk_64u_byteswappuppet_64u, volk_64u_byteswap, test_params))
        (VOLK_INIT_TEST(volk_16ic_x2_multiply_16ic,                     test_params))
        (VOLK_INIT_TEST(volk_16ic_x2_dot_prod_16ic,                     test_params))
        (VOLK_INIT_TEST(volk_32f_accumulator_s32f,                      test_params_inacc))
        (VOLK_INIT_TEST(volk_32fc_32f_multiply_32fc,                    test_params))
        (VOLK_INIT_TEST(volk_32fc_magnitude_32f,                        test_params_inacc_tenth))
        (VOLK_INIT_TEST(volk_32fc_magnitude_squared_32f,                test_params))
        (VOLK_INIT_TEST(volk_32fc_x2_multiply_32fc,                     test_params))
        (VOLK_INIT_TEST(volk_32fc_x2_multiply_conjugate_32fc,           test_params))
        (VOLK_INIT_TEST(volk_32fc_x2_divide_32fc,                       test_params))
        (VOLK_INIT_TEST(volk_32fc_conjugate_32fc,                       test_params))
        (VOLK_INIT_TEST(volk_32f_convert_64f,                           test_params))
        (VOLK_INIT_TEST(volk_32f_x2_multiply_32f,                       test_params))
        (VOLK_INIT_TEST(volk_32f_s32f_multiply_32f,                     test_params))
        (VOLK_INIT_TEST(volk_32f_binary_slicer_32i,                     test_params))
        (VOLK_INIT_TEST(volk_32f_binary_slicer_8i,                      test_params))
        (VOLK_INIT_TEST(volk_32f_s32f_convert_32i,    volk_test_params_t(1, test_params.scalar(), test_params.vlen(), test_params.iter(), test_params.benchmark_mode(), test_params.kernel_regex())))
        (VOLK_INIT_TEST(volk_32i_x2_and_32i,                            test_params))
        (VOLK_INIT_TEST(volk_32i_x2_or_32i,                             test_params))
        (VOLK_INIT_TEST(volk_8ic_s32f_deinterleave_32f_x2,              test_params))
        (VOLK_INIT_TEST(volk_32fc_s32fc_multiply_32fc,                  test_params))
        (VOLK_INIT_PUPP(volk_32fc_s32fc_rotatorpuppet_32fc, volk_32fc_s32fc_x2_rotator_32fc, test_params))

<<<<<<< HEAD
=======
        // These use simdmath library, which isn't supported on my machine so AVX2 can't be tested
        (VOLK_INIT_TEST(volk_32fc_s32f_power_32fc,                      test_params))
        (VOLK_INIT_TEST(volk_32f_s32f_power_32f,                        test_params))
        (VOLK_INIT_TEST(volk_32fc_s32f_power_spectrum_32f,              test_params))
        (VOLK_INIT_TEST(volk_32fc_s32f_atan2_32f,                       test_params))

        // These need AVX2 intrinsics added
>>>>>>> 6d3ae418
        (VOLK_INIT_PUPP(volk_64u_popcntpuppet_64u, volk_64u_popcnt,     test_params))
        (VOLK_INIT_PUPP(volk_32u_popcntpuppet_32u, volk_32u_popcnt_32u,  test_params))
        (VOLK_INIT_PUPP(volk_8u_conv_k7_r2puppet_8u, volk_8u_x4_conv_k7_r2_8u, volk_test_params_t(0, test_params.scalar(), test_params.vlen(), test_params.iter()/10, test_params.benchmark_mode(), test_params.kernel_regex())))
        (VOLK_INIT_PUPP(volk_32f_x2_fm_detectpuppet_32f, volk_32f_s32f_32f_fm_detect_32f, test_params))
<<<<<<< HEAD
        (VOLK_INIT_TEST(volk_16ic_magnitude_16i,                        test_params_int1))
        (VOLK_INIT_TEST(volk_16ic_s32f_magnitude_32f,                   test_params))
        (VOLK_INIT_TEST(volk_16ic_convert_32fc,                         test_params))
        (VOLK_INIT_TEST(volk_16i_s32f_convert_32f,                      test_params))
=======
>>>>>>> 6d3ae418
        (VOLK_INIT_TEST(volk_32f_index_max_16u,                         test_params))
        (VOLK_INIT_TEST(volk_32f_index_max_32u,                         test_params))
        (VOLK_INIT_TEST(volk_32f_log2_32f,           volk_test_params_t(3, test_params.scalar(), test_params.vlen(), test_params.iter(), test_params.benchmark_mode(), test_params.kernel_regex())))
        (VOLK_INIT_TEST(volk_32f_expfast_32f,        volk_test_params_t(1e-1, test_params.scalar(), test_params.vlen(), test_params.iter(), test_params.benchmark_mode(), test_params.kernel_regex())))
<<<<<<< HEAD
        (VOLK_INIT_TEST(volk_32f_x2_pow_32f,         volk_test_params_t(1e-2, test_params.scalar(), test_params.vlen(), test_params.iter(), test_params.benchmark_mode(), test_params.kernel_regex())))
        (VOLK_INIT_TEST(volk_32fc_s32f_power_32fc,                      test_params))
        (VOLK_INIT_TEST(volk_32f_s32f_calc_spectral_noise_floor_32f,    test_params_inacc))
        (VOLK_INIT_TEST(volk_32fc_s32f_atan2_32f,                       test_params))
        (VOLK_INIT_TEST(volk_32fc_x2_conjugate_dot_prod_32fc,           test_params_inacc))
        (VOLK_INIT_TEST(volk_32fc_x2_dot_prod_32fc,                     test_params_inacc))
        (VOLK_INIT_TEST(volk_32fc_index_max_16u,      volk_test_params_t(3, test_params.scalar(), test_params.vlen(), test_params.iter(), test_params.benchmark_mode(), test_params.kernel_regex())))
        (VOLK_INIT_TEST(volk_32fc_index_max_32u,      volk_test_params_t(3, test_params.scalar(), test_params.vlen(), test_params.iter(), test_params.benchmark_mode(), test_params.kernel_regex())))
        (VOLK_INIT_TEST(volk_32fc_s32f_magnitude_16i,                   test_params_int1))
        (VOLK_INIT_TEST(volk_32fc_convert_16ic,                         test_params))
        (VOLK_INIT_TEST(volk_32fc_s32f_power_spectrum_32f,              test_params))
        (VOLK_INIT_TEST(volk_32fc_x2_square_dist_32f,                   test_params))
        (VOLK_INIT_TEST(volk_32fc_x2_s32f_square_dist_scalar_mult_32f,  test_params))
        (VOLK_INIT_TEST(volk_32f_x2_dot_prod_32f,                       test_params_inacc))
        (VOLK_INIT_TEST(volk_32f_x2_s32f_interleave_16ic, volk_test_params_t(1, test_params.scalar(), test_params.vlen(), test_params.iter(), test_params.benchmark_mode(), test_params.kernel_regex())))
        (VOLK_INIT_TEST(volk_32f_x2_interleave_32fc,                    test_params))
        (VOLK_INIT_TEST(volk_32f_x2_min_32f,                            test_params))
        (VOLK_INIT_TEST(volk_32f_s32f_power_32f,                        test_params))
        (VOLK_INIT_TEST(volk_32f_x3_sum_of_poly_32f,                    test_params_inacc))
        (VOLK_INIT_TEST(volk_8i_s32f_convert_32f,                       test_params))
=======
        (VOLK_INIT_TEST(volk_32fc_index_max_16u,      volk_test_params_t(3, test_params.scalar(), test_params.vlen(), test_params.iter(), test_params.benchmark_mode(), test_params.kernel_regex())))
        (VOLK_INIT_TEST(volk_32fc_index_max_32u,      volk_test_params_t(3, test_params.scalar(), test_params.vlen(), test_params.iter(), test_params.benchmark_mode(), test_params.kernel_regex())))
        (VOLK_INIT_TEST(volk_32f_x3_sum_of_poly_32f,                    test_params_inacc))
>>>>>>> 6d3ae418
        (VOLK_INIT_PUPP(volk_8u_x3_encodepolarpuppet_8u, volk_8u_x3_encodepolar_8u_x2, test_params))
        (VOLK_INIT_PUPP(volk_32f_8u_polarbutterflypuppet_32f, volk_32f_8u_polarbutterfly_32f, test_params))
        // no one uses these, so don't test them
        //VOLK_PROFILE(volk_16i_x5_add_quad_16i_x4, 1e-4, 2046, 10000, &results, benchmark_mode, kernel_regex);
        //VOLK_PROFILE(volk_16i_branch_4_state_8, 1e-4, 2046, 10000, &results, benchmark_mode, kernel_regex);
        //VOLK_PROFILE(volk_16i_max_star_16i, 0, 0, 204602, 10000, &results, benchmark_mode, kernel_regex);
        //VOLK_PROFILE(volk_16i_max_star_horizontal_16i, 0, 0, 204602, 10000, &results, benchmark_mode, kernel_regex);
        //VOLK_PROFILE(volk_16i_permute_and_scalar_add, 1e-4, 0, 2046, 10000, &results, benchmark_mode, kernel_regex);
        //VOLK_PROFILE(volk_16i_x4_quad_max_star_16i, 1e-4, 0, 2046, 10000, &results, benchmark_mode, kernel_regex);
        // we need a puppet for this one
        //(VOLK_INIT_TEST(volk_32fc_s32f_x2_power_spectral_density_32f,   test_params))

        ;


    return test_cases;
}<|MERGE_RESOLUTION|>--- conflicted
+++ resolved
@@ -30,8 +30,6 @@
             test_params.vlen(), test_params.iter(), test_params.benchmark_mode(), test_params.kernel_regex());
 
     std::vector<volk_test_case_t> test_cases = boost::assign::list_of
-<<<<<<< HEAD
-=======
         (VOLK_INIT_TEST(volk_32f_x2_pow_32f,         volk_test_params_t(1e-2, test_params.scalar(), test_params.vlen(), test_params.iter(), test_params.benchmark_mode(), test_params.kernel_regex())))
         (VOLK_INIT_TEST(volk_32fc_x2_square_dist_32f,                   test_params))
         (VOLK_INIT_TEST(volk_32f_x2_min_32f,                            test_params))
@@ -49,7 +47,6 @@
         (VOLK_INIT_TEST(volk_32fc_convert_16ic,                         test_params))
         (VOLK_INIT_TEST(volk_16ic_convert_32fc,                         test_params))
         (VOLK_INIT_TEST(volk_16i_s32f_convert_32f,                      test_params))
->>>>>>> 6d3ae418
         (VOLK_INIT_TEST(volk_32fc_deinterleave_32f_x2,                  test_params))
         (VOLK_INIT_TEST(volk_32fc_deinterleave_64f_x2,                  test_params))
         (VOLK_INIT_TEST(volk_32fc_deinterleave_imag_32f,                test_params))
@@ -124,8 +121,6 @@
         (VOLK_INIT_TEST(volk_32fc_s32fc_multiply_32fc,                  test_params))
         (VOLK_INIT_PUPP(volk_32fc_s32fc_rotatorpuppet_32fc, volk_32fc_s32fc_x2_rotator_32fc, test_params))
 
-<<<<<<< HEAD
-=======
         // These use simdmath library, which isn't supported on my machine so AVX2 can't be tested
         (VOLK_INIT_TEST(volk_32fc_s32f_power_32fc,                      test_params))
         (VOLK_INIT_TEST(volk_32f_s32f_power_32f,                        test_params))
@@ -133,48 +128,17 @@
         (VOLK_INIT_TEST(volk_32fc_s32f_atan2_32f,                       test_params))
 
         // These need AVX2 intrinsics added
->>>>>>> 6d3ae418
         (VOLK_INIT_PUPP(volk_64u_popcntpuppet_64u, volk_64u_popcnt,     test_params))
         (VOLK_INIT_PUPP(volk_32u_popcntpuppet_32u, volk_32u_popcnt_32u,  test_params))
         (VOLK_INIT_PUPP(volk_8u_conv_k7_r2puppet_8u, volk_8u_x4_conv_k7_r2_8u, volk_test_params_t(0, test_params.scalar(), test_params.vlen(), test_params.iter()/10, test_params.benchmark_mode(), test_params.kernel_regex())))
         (VOLK_INIT_PUPP(volk_32f_x2_fm_detectpuppet_32f, volk_32f_s32f_32f_fm_detect_32f, test_params))
-<<<<<<< HEAD
-        (VOLK_INIT_TEST(volk_16ic_magnitude_16i,                        test_params_int1))
-        (VOLK_INIT_TEST(volk_16ic_s32f_magnitude_32f,                   test_params))
-        (VOLK_INIT_TEST(volk_16ic_convert_32fc,                         test_params))
-        (VOLK_INIT_TEST(volk_16i_s32f_convert_32f,                      test_params))
-=======
->>>>>>> 6d3ae418
         (VOLK_INIT_TEST(volk_32f_index_max_16u,                         test_params))
         (VOLK_INIT_TEST(volk_32f_index_max_32u,                         test_params))
         (VOLK_INIT_TEST(volk_32f_log2_32f,           volk_test_params_t(3, test_params.scalar(), test_params.vlen(), test_params.iter(), test_params.benchmark_mode(), test_params.kernel_regex())))
         (VOLK_INIT_TEST(volk_32f_expfast_32f,        volk_test_params_t(1e-1, test_params.scalar(), test_params.vlen(), test_params.iter(), test_params.benchmark_mode(), test_params.kernel_regex())))
-<<<<<<< HEAD
-        (VOLK_INIT_TEST(volk_32f_x2_pow_32f,         volk_test_params_t(1e-2, test_params.scalar(), test_params.vlen(), test_params.iter(), test_params.benchmark_mode(), test_params.kernel_regex())))
-        (VOLK_INIT_TEST(volk_32fc_s32f_power_32fc,                      test_params))
-        (VOLK_INIT_TEST(volk_32f_s32f_calc_spectral_noise_floor_32f,    test_params_inacc))
-        (VOLK_INIT_TEST(volk_32fc_s32f_atan2_32f,                       test_params))
-        (VOLK_INIT_TEST(volk_32fc_x2_conjugate_dot_prod_32fc,           test_params_inacc))
-        (VOLK_INIT_TEST(volk_32fc_x2_dot_prod_32fc,                     test_params_inacc))
-        (VOLK_INIT_TEST(volk_32fc_index_max_16u,      volk_test_params_t(3, test_params.scalar(), test_params.vlen(), test_params.iter(), test_params.benchmark_mode(), test_params.kernel_regex())))
-        (VOLK_INIT_TEST(volk_32fc_index_max_32u,      volk_test_params_t(3, test_params.scalar(), test_params.vlen(), test_params.iter(), test_params.benchmark_mode(), test_params.kernel_regex())))
-        (VOLK_INIT_TEST(volk_32fc_s32f_magnitude_16i,                   test_params_int1))
-        (VOLK_INIT_TEST(volk_32fc_convert_16ic,                         test_params))
-        (VOLK_INIT_TEST(volk_32fc_s32f_power_spectrum_32f,              test_params))
-        (VOLK_INIT_TEST(volk_32fc_x2_square_dist_32f,                   test_params))
-        (VOLK_INIT_TEST(volk_32fc_x2_s32f_square_dist_scalar_mult_32f,  test_params))
-        (VOLK_INIT_TEST(volk_32f_x2_dot_prod_32f,                       test_params_inacc))
-        (VOLK_INIT_TEST(volk_32f_x2_s32f_interleave_16ic, volk_test_params_t(1, test_params.scalar(), test_params.vlen(), test_params.iter(), test_params.benchmark_mode(), test_params.kernel_regex())))
-        (VOLK_INIT_TEST(volk_32f_x2_interleave_32fc,                    test_params))
-        (VOLK_INIT_TEST(volk_32f_x2_min_32f,                            test_params))
-        (VOLK_INIT_TEST(volk_32f_s32f_power_32f,                        test_params))
-        (VOLK_INIT_TEST(volk_32f_x3_sum_of_poly_32f,                    test_params_inacc))
-        (VOLK_INIT_TEST(volk_8i_s32f_convert_32f,                       test_params))
-=======
         (VOLK_INIT_TEST(volk_32fc_index_max_16u,      volk_test_params_t(3, test_params.scalar(), test_params.vlen(), test_params.iter(), test_params.benchmark_mode(), test_params.kernel_regex())))
         (VOLK_INIT_TEST(volk_32fc_index_max_32u,      volk_test_params_t(3, test_params.scalar(), test_params.vlen(), test_params.iter(), test_params.benchmark_mode(), test_params.kernel_regex())))
         (VOLK_INIT_TEST(volk_32f_x3_sum_of_poly_32f,                    test_params_inacc))
->>>>>>> 6d3ae418
         (VOLK_INIT_PUPP(volk_8u_x3_encodepolarpuppet_8u, volk_8u_x3_encodepolar_8u_x2, test_params))
         (VOLK_INIT_PUPP(volk_32f_8u_polarbutterflypuppet_32f, volk_32f_8u_polarbutterfly_32f, test_params))
         // no one uses these, so don't test them
